--- conflicted
+++ resolved
@@ -1,11 +1,5 @@
 
 __version__ = 0.3
-
-<<<<<<< HEAD
-# keep root_dir for backward compatibility
-root_dir = os.path.dirname(__file__)
-
-=======
 import os
 # useful paths:
 package_path =    os.path.dirname(__file__)          #   ###/###/hyperion/hyperion/
@@ -14,7 +8,6 @@
 log_path =        os.path.join(parent_path, 'logs')  #   ###/###/logs/
 # keep root_dir for backward compatability
 root_dir = package_path
->>>>>>> 46a254e6
 ls = os.pardir
 # It's important that log_path is defined before importing from hyperion.core
 from hyperion.core import logman as logging
