--- conflicted
+++ resolved
@@ -116,12 +116,7 @@
 
         self.layout.addWidget(self.progress_label,2,2)
 
-<<<<<<< HEAD
         if hasattr(self,'accumulations'):
-            self.layout.addWidget(QLabel('accumulations:'))
-=======
-        if self.accumulations:
->>>>>>> bd59c97c
             self.layout.addWidget(self.accumulations, 3, 1)
             if self.last_row < 3:
                 self.last_row = 3
