from PyQt5.QtWidgets import QApplication, QWidget, QMainWindow, QPushButton, QLineEdit, QLabel, QMessageBox, QComboBox, \
    QSizePolicy, QGridLayout, QVBoxLayout

import logging
import sys

from hyperion.instrument.osa.osa_instrument import OsaInstrument
from hyperion import ur, Q_
from hyperion.view.general_worker import WorkThread
import matplotlib.pyplot as plt

import pyqtgraph as pg
from matplotlib.backends.backend_qt5agg import FigureCanvasQTAgg as FigureCanvas
from matplotlib.figure import Figure
#todo figure out what goes wrong with the instr. in the view.
"""
An idea is that something with the signal goes wrong which causes the pyvisa things to go invalid. 
This is true, I think I confirmed this, maybe it is just a concidence, I am not really sure.  
What goes wrong is that at some point after the gui is initialized the connection becomes invalid. But why would this be?  
An idea is to put this question on stackoverflow, maybe somebody does know the answer to this problem. 
Never shot is always mis
"""
class App(QWidget):

    def __init__(self, instr, draw):
        """ Init of the class.
            The class needs an instance of the osa instrument.
        """
        super().__init__()
        self.title = 'Osa gui'
        self.left = 50          #how many pixels are away from the left of the GUI
        self.top = 50           #how many pixels are away form the top of the GUI
        self.width = 700        #how many pixels in width the GUI is
        self.height = 350       #how many pixels in height the GUI is
        self.logger = logging.getLogger(__name__)
        self.logger.info('Class App created')
        self.layout = QGridLayout()
        self.setLayout(self.layout)
        self.instr = instr
        self.draw = draw
        self.initUI()

    def initUI(self):
        """
        This method initialises all the QWidgets needed.
        """
        self.set_gui_constructor()

        self.set_textboxs()

        #only works if the pyvisa bug is fixed
        #self.set_textboxs_to_osa_machine_values()

        self.set_labels()

        self.set_submit_button()

        self.set_recommended_sample_points_button()

        self.show()

    def set_gui_constructor(self):
        """ a constructor to set the properties of  the GUI in"""
        self.setWindowTitle(self.title)
        self.setGeometry(self.left, self.top, self.width, self.height)
        #self.statusBar().showMessage("Just some text")

    def set_recommended_sample_points_button(self):
        """calculate the recommended sample_points"""
        button_calculate_recommended_sample_points = QPushButton('get recommended sample_points', self)
        button_calculate_recommended_sample_points.setToolTip(
            "click this button to \n get the recommended sample_points")
        self.layout.addWidget(button_calculate_recommended_sample_points, 11, 0)
        button_calculate_recommended_sample_points.clicked.connect(self.on_click_recommended)
    def set_submit_button(self):
        """code to make the submit button """
        self.button_submit = QPushButton('submit', self)
        self.button_submit.setToolTip('You are hovering over the button, \n what do you expect?')
        self.layout.addWidget(self.button_submit, 12, 0)
        self.button_submit.clicked.connect(self.on_click_submit)

    def set_labels(self):
        self.set_start_wav_label()
        self.set_end_wav_label()
        self.set_optical_resolution_label()
        self.set_sample_points_label()
        self.set_sensitivity_label()
    def set_sensitivity_label(self):
        # set the sensitivity label
        self.layout.addWidget(QLabel("the sensitivity"), 8, 0)
    def set_sample_points_label(self):
        # set the sample points label
        self.layout.addWidget(QLabel("the amount of sample points"), 6, 0)
    def set_optical_resolution_label(self):
        # set the optical resolution label
        self.layout.addWidget(QLabel("the optical resolution in stepvalue of nm"), 4, 0)
    def set_end_wav_label(self):
        # set the end_wav label
        self.layout.addWidget(QLabel("the end wavelength, from 600.00 nm to 1750.00 nm"), 2, 0)
    def set_start_wav_label(self):
        # set the start_wav label
        self.layout.addWidget(QLabel("the start wavelength, from 600.00 nm to 1750.00 nm"), 0, 0)

    def set_textboxs(self):
        self.set_start_wav_textbox()
        self.set_end_wav_text_box()
        self.set_optical_resolution_textbox()
        self.set_sample_points_textbox()
        self.set_sensitivity_dropdown()
    def set_sensitivity_dropdown(self):
        """"code to make the sensitivity_dropdown """
        self.dropdown_sensitivity = QComboBox(self)
        self.dropdown_sensitivity.addItems(
            ["sensitivity normal range", "sensitivity normal range automatic", "sensitivity medium range",
             "sensitivity high 1 range", "sensitivity high 2 range", "sensitivity high 3 range"])
        self.layout.addWidget(self.dropdown_sensitivity, 9, 0)
    def set_sample_points_textbox(self):
        # this is the sample_points_textbox
        self.textbox_sample_points = QLineEdit(self)
        self.layout.addWidget(self.textbox_sample_points, 7, 0)
    def set_optical_resolution_textbox(self):
        """"code to make the optical_resolution dropdown"""
        self.dropdown_optical_resolution = QComboBox(self)
        self.dropdown_optical_resolution.addItems(["0.01", "0.02", "0.05", "0.1", "0.2", "0.5", "1.0", "2.0", "5.0"])
        self.layout.addWidget(self.dropdown_optical_resolution, 5, 0)
    def set_end_wav_text_box(self):
        # this is the end_wav_textbox
        self.textbox_end_wav = QLineEdit(self)
        self.layout.addWidget(self.textbox_end_wav, 3, 0)
    def set_start_wav_textbox(self):
        # this is the start_wav_textbox
        self.textbox_start_wav = QLineEdit(self)
        self.layout.addWidget(self.textbox_start_wav, 1, 0)

    def get_chosen_optical_resolution(self):
        return self.dropdown_optical_resolution.currentText()
    def get_chosen_sensitivity(self):
        return self.dropdown_sensitivity.currentText()


    def on_click_recommended(self):
        """"when the recommend sample points button is clicked
        the textfield will be set empty and the recommend sample points will be calculated.
        using the formula: 1 + (2*(end_wav  - start_wav)/float(optical_resolution))
        """
        print("the recommended sample points will be calculated ")
        if self.instr.controller._is_initialized:
            self.instr.controller.perform_single_sweep()
        else:
            print("pyvisa does not work like intended")
            print(id(self.instr.controller._osa))

        self.textbox_sample_points.setText("")

        #check if the textboxs are not empty
        if self.is_start_wav_not_empty() and self.is_end_wav_not_empty():
            #all fields are filled
            self.get_recommended_sample_points()
        else:
            #some parameter are missing in one of the textboxs
            self.error_message_not_all_fields_are_filled()

    def is_sample_points_not_empty(self):
        if self.textbox_sample_points.text() != "":
            return True
        else:
            return False
    def is_end_wav_not_empty(self):
        if self.textbox_end_wav.text() != "":
            return True
        else:
            return False
    def is_start_wav_not_empty(self):
        if self.textbox_start_wav.text() != "":
            return True
        else:
            return False

    def error_message_not_all_fields_are_filled(self):
        message = "You did not type the\n"

        if not self.is_start_wav_not_empty():
            message += " start wavelength value\n"
        if not self.is_end_wav_not_empty():
            message += " end wavelength value\n"
        if not self.is_optical_resolution_not_empty():
            message += " optical resolution value\n"
        if not self.is_sample_points_not_empty():
            message += " sample points value\n"
        message += "you should set the specified value\n"

        QMessageBox.question(self, 'you did something wrong', message,
                             QMessageBox.Ok,
                             QMessageBox.Ok)

    def get_values_from_textboxs(self):
        # get all the values from the textfields
        start_wav = self.get_start_wav()
        end_wav = self.get_end_wav()
        optical_resolution = self.get_optical_resolution()
        sample_points = self.get_sample_points()
        return end_wav, optical_resolution, sample_points, start_wav
    def get_sample_points(self):
        sample_points = self.textbox_sample_points.text()
        return int(sample_points)
    def get_optical_resolution(self):
        optical_resolution = self.dropdown_optical_resolution.currentText()
        return float(optical_resolution)
    def get_end_wav(self):
        end_wav = self.textbox_end_wav.text()
        return Q_(end_wav)
    def get_start_wav(self):
        start_wav = self.textbox_start_wav.text()
        return Q_(start_wav)

    def get_recommended_sample_points(self):
        self.textbox_sample_points.setText(
            str(int(1 + (2 * (Q_(self.textbox_end_wav.text()) - Q_(self.textbox_start_wav.text())).m_as('nm') / float(
                self.dropdown_optical_resolution.currentText())))))

    def on_click_submit(self):
        """"
        In this method there is a request to do a single sweep and plot the data.
        """
        if self.instr.controller._is_initialized:
            self.instr.controller.perform_single_sweep()
        else:
            print("pyvisa does not work like intended")
            print(id(self.instr.controller._osa))

        self.logger.info('submit button clicked')

        self.get_submit_button_status()
        if self.is_start_wav_not_empty() and self.is_end_wav_not_empty() and self.is_sample_points_not_empty():
            #self.logger.info('fields not empty, grabbing fields')
            end_wav, optical_resolution, sample_points, start_wav = self.get_values_from_textboxs()
            #check if conditions for a single sweep are met
            if self.instr.is_start_wav_value_correct(start_wav) and self.instr.is_end_wav_value_correct(end_wav) and self.instr.is_end_wav_bigger_than_start_wav(start_wav,end_wav):
                #all tests are succesfull. now the rest of the code may be executed.
                # set the settings of the osa machine

                print('setting parameters in instrument')
                print('set_parameters_for_osa_machine( ... )')
                self.set_parameters_for_osa_machine(end_wav, optical_resolution, sample_points, start_wav)

                #try:
                self.make_thread()
                #except:
                #    print("exception occured: "+str(sys.exc_info()[0]))
                self.plot_data()

            self.get_output_message(end_wav, optical_resolution, sample_points, start_wav)
            self.set_textboxs_to_osa_machine_values()

        else:
            self.error_message_not_all_fields_are_filled()

    def set_parameters_for_osa_machine(self, end_wav, optical_resolution, sample_points, start_wav):
        #print(self.instr.start_wav)
        #print(self.instr.end_wav)
        #print(self.instr.optical_resolution)
        #print(self.instr.sample_points)
        self.instr.start_wav = Q_(start_wav)
        self.instr.end_wav = Q_(end_wav)
        self.instr.optical_resolution = float(optical_resolution)
        self.instr.sample_points = int(sample_points)

    def make_thread(self):
        print('starting sweep')
        print(id(self.instr.controller._osa))

        self.worker_thread = WorkThread(self.instr.take_spectrum)
        print("starting")
        self.worker_thread.start()

    def plot_data(self):
        """
        Plot the data. On the x axis there is the wavelength and the y axis is the
        spectrometer data.
        """
        wav = self.instr.wav
        spec = self.instr.spec
        self.draw.random_plot.plot(wav, spec, clear=True)

    def set_textboxs_to_osa_machine_values(self):
        # set the textboxs to the value from the osa machine
        self.textbox_start_wav.setText("{} nm".format(self.instr.start_wav.m_as('nm')))
        self.textbox_end_wav.setText("{} nm".format(self.instr.end_wav.m_as('nm')))
        self.textbox_sample_points.setText("{}".format(int(self.instr.sample_points)))
    def get_output_message(self, end_wav, optical_resolution, sample_points, start_wav):
        # make a textbox to display given values.
        QMessageBox.question(self, 'What is this, a response?', "You typed: " + str(start_wav) + "\n" + str(end_wav) +
                             "\n" + str(optical_resolution) + "\n" + str(sample_points), QMessageBox.Ok,
                             QMessageBox.Ok)
    def get_submit_button_status(self):
        # when the button is clicked this method will be executed
        print('button says something')
        self.statusBar().showMessage("you have clicked the button, nothing happens(yet)")

class DrawSpectrum(QWidget):
    """
    In this class a widget is created to draw a graph on.
    """
    def __init__(self):
        super().__init__()
<<<<<<< HEAD
        self.title = 'Osa graph view'
=======
        self.title = 'draw osa gui'
>>>>>>> e3316633
        self.left = 100
        self.top = 100
        self.width = 640
        self.height = 480
        self.random_plot = pg.PlotWidget()
        self.initUI()

    def initUI(self):
        self.setWindowTitle(self.title)
        self.setGeometry(self.left, self.top, self.width, self.height)
        vbox = QVBoxLayout()
        vbox.addWidget(self.random_plot)
        self.setLayout(vbox)
        self.show()
if __name__ == '__main__':
    app = QApplication(sys.argv)
    ex = DrawSpectrum()
    sys.exit(app.exec_())


if __name__ == '__main__':
    from hyperion import _logger_format, _logger_settings
    logging.basicConfig(level=logging.INFO, format=_logger_format,
                        handlers=[
                            logging.handlers.RotatingFileHandler(_logger_settings['filename'],
                                                                 maxBytes=_logger_settings['maxBytes'],
                                                                 backupCount=_logger_settings['backupCount']),
                            logging.StreamHandler()])

    

    with OsaInstrument(settings ={'dummy': False, 'controller':'hyperion.controller.osa.osa_controller/OsaController'}) as instr:
        draw = DrawSpectrum()
        instr.initialize()

        app = QApplication([])
        ex = App(instr, draw) #mandatory in order to call osainstrument in osa_view class
        ex.show()

        instr.finalize()
        sys.exit(app.exec_())<|MERGE_RESOLUTION|>--- conflicted
+++ resolved
@@ -303,11 +303,8 @@
     """
     def __init__(self):
         super().__init__()
-<<<<<<< HEAD
         self.title = 'Osa graph view'
-=======
         self.title = 'draw osa gui'
->>>>>>> e3316633
         self.left = 100
         self.top = 100
         self.width = 640
