"""
    ==================
    Example Experiment
    ==================



    This is an example of an experiment class.
"""
import os
from hyperion.core import logman
# You could also import the logging manager as logging if you don't want to change your line: logger = logging.getLogger(__name_)
# from hyperion.core import logman as logging
# from hyperion import logging    # equivalent to line aboveimport numpy as np
import winsound
from time import sleep
# from hyperion import ur, root_dir
from hyperion.experiment.base_experiment import BaseExperiment
from hyperion.tools.array_tools import *
from datetime import datetime
import sys

class MyExperiment(BaseExperiment):
    """ Example class with basic functions """

    def __init__(self):
        """ initialize the class"""
        super().__init__()                      # Mandatory line
        self.logger = logman.getLogger(__name__)
        self.logger.info('Initializing the ExampleExperiment object.')
        self.logger.critical('test critical')
        self.logger.error('test error')
        self.logger.warning('test warning')
        self.logger.info('test info')
        self.logger.debug('test debug')

        #initialize dictionaries where instances of instruments and gui's can be found
        self.devices = {}
        self.properties = {}
        self.instruments_instances = {}
        self.view_instances = {}
        self.graph_view_instance = {}


    # def __enter__(self):
    #     return self
    #
    # def __exit__(self, exc_type, exc_val, exc_tb):
    #    self.finalize()

    def measurement(self):
        for i in range(1, 10):
            print(i)


    # <<<<<<<<<<<<<<<<<<<<<<<<<<<<<<<<<<<<<<<<

    def image(self, actiondict, nesting):
        # print('performing action of Name {} with exposuretime {}'.format(actiondict['Name'],actiondict['exposuretime']))
        print(actiondict['Name'], '   indices: ',self._nesting_indices, '  nest parents: ', self._nesting_parents)
        self.save(0)
        # self._data.auto(data, actiondict)
        nesting()       # either takes care of nested actions or checks for pause state
        # data = np.array([[0,1],[2,3]])
        # return data

    def image_modified(self, actiondict, nesting):
        #print('image: ',actiondict['Name'])
        print(actiondict['Name'], '   indices: ',self._nesting_indices, '  nest parents: ', self._nesting_parents)
        self.save(0)
        nesting()

    def spectrum(self, actiondict, nesting):
        # print('spectrum: ',actiondict['Name'])
        print(actiondict['Name'], '   indices: ',self._nesting_indices, '  nest parents: ', self._nesting_parents)
        self.save(0)
        nesting()

    def spectrum_modified(self, actiondict, nesting):
        # print('spectrum: ',actiondict['Name'])
        print(actiondict['Name'], '   indices: ',self._nesting_indices, '  nest parents: ', self._nesting_parents)

        self.save(0)
        nesting()

    def histogram(self, actiondict, nesting):
        # print('histogram: ',actiondict['Name'])
        print(actiondict['Name'], '   indices: ',self._nesting_indices, '  nest parents: ', self._nesting_parents)
        self.save(0)
        #store_data
        nesting()



    def insideXafterY(self, actiondict, nesting):
        print(actiondict['Name'], '   indices: ',self._nesting_indices, '  nest parents: ', self._nesting_parents)
        self.save(0)

    def initialize_example_measurement_A(self, actiondict, nesting):
        self.logger.info('Measurement specific initialization. Could be without GUI')
        # Open datafile with data manager (datman):
        self.datman.meta(dic={'start_time':str(datetime.now())})
        # # test
        # self.datman.meta(dic=self._saving_meta)

        # self.datman.meta(measurement_name = 'initialize_example_measurement_A')
        # By assigning the finalize method to self._finalize_measurement_method, that method will also be executed when
        # the Stop button is pressed:
        self._finalize_measurement_method = self.finalize_example_measurement_A
        # nesting()

    def finalize_example_measurement_A(self, actiondict, nesting):
        self.logger.info('Measurement specific finalization. Probably be without GUI')
        # Do stuff to finalize your measurement (e.g. switch off laser)

        # Add finish time and exit status to meta attributes
        self.datman.meta(dic={'finish_time':str(datetime.now()), 'exit_status':self.exit_status})
        # Close datafile
        self.datman.close()


    def image_with_filter(self, actiondict, nesting):
        self.logger.info('Initialize filters')
        # self.instruments_instances['Filters'].filter_a(action_dict['filter_a'])
        # self.instruments_instances['Filters'].filter_b(action_dict['filter_b'])
        self.logger.info('LED on')
        # self.instruments_instances['LED'].enable = True

        self.logger.info('Set camera exposure')
        # self.instruments_instances['Camera'].set_exposure(actiondict['exposure'])
        self.logger.info('Acquire image')
        # camera_image = self.instruments_instances['Camera'].acquire_image()

        self.logger.info('LED off')
        # self.instruments_instances['LED'].enable = False
        self.logger.info('Clear filters')
        # self.instruments_instances['Filters'].filter_a(False)
        # self.instruments_instances['Filters'].filter_b(False)

        fake_data = np.random.random((20,60))
        # Because this is higher dimensional data, create dimensions:
        self.datman.dim('im_y', fake_data.shape[0])     # add extra axes if they don't exist yet
        self.datman.dim('im_x', fake_data.shape[1])
        self.datman.var(actiondict, fake_data, extra_dims=('im_y', 'im_x') )
        self.datman.meta(actiondict, {'exposuretime': actiondict['exposuretime'], 'filter_a': actiondict['filter_a'], 'filter_b': actiondict['filter_b'] })

    def sweep_atto(self, actiondict, nesting):
        # print('sweep_atto: ',actiondict['Name'])
        # print(actiondict['Name'], '   indices: ', self._nesting_indices, '  nest parents: ', self._nesting_parents)
        arr, unit = array_from_settings_dict(actiondict)
<<<<<<< HEAD
        # self.datman.dim_coord(actiondict, arr, meta={'units': str(unit), **actiondict})
        # self.datman.meta(actiondict, actiondict)
        # self.datman.meta(actiondict['Name'], units=str(unit))
        for s in arr:
            print(actiondict['axis'],' : ', s)
            self.datman.dim_coord(actiondict, s, meta={'units': str(unit), **actiondict})
            #store_coord()

=======
        if actiondict['axis'] == 'y':
            # It is possible to define coordinates in one go, with an array
            self.datman.dim_coord(actiondict, arr, meta={'units': str(unit), **actiondict})
        # self.datman.meta(actiondict, actiondict)
        # self.datman.meta(actiondict['Name'], units=str(unit))
        for s in arr:
            if actiondict['axis'] == 'x':
                # It is possible to add values to a coordinate on the fly (and let it grow as the measurement progresses:
                self.datman.dim_coord(actiondict, s, unit=unit)
            # In this example, add a line when x value changes (outer loop)
            if actiondict['axis']=='x':
                print('---------------------')
            print(actiondict['axis'],' : ', s, unit)
>>>>>>> f0dcce36
            nesting()
            if self.pause_measurement(): return  # Use this line to check for stop and pause
        if self.break_measurement(): return  # Use this line to check for break

    def measure_power(self, actiondict, nesting):
        fake_data = np.random.random()
        self.datman.var(actiondict, fake_data, meta=actiondict, unit='mW')

        nesting()

    def fake_spectrum(self, actiondict, nesting):
        fake_wav_nm = np.arange(500, 601, 10)
        fake_data = np.random.random(11)
        self.datman.dim_coord('wav', fake_wav_nm, meta={'unit': 'nm'})
        self.datman.var(actiondict, fake_data, extra_dims=('wav'), meta=actiondict, unit='counts')
        sleep(0.1)  # slow down this dummy measurement
        # nesting()

    def dummy_measurement_for_testing_gui_buttons(self):
        self.logger.info('Starting test measurement')
        self.reset_measurement_flags()
        self.running_status = self._running
        for outer in range(4):
            print('outer', outer)
            for inner in range(4):
                print('    inner', inner)
                sleep(1)
                # if self.stop_measurement(): return      # Use this line to check for stop
                if self.pause_measurement(): return  #: return     # Use this line to check for pause
            if self.break_measurement(): return      # Use this line to check for stop
        self.reset_measurement_flags()
        self.logger.info('Measurement finished')

if __name__ == '__main__':
    # ### To change the logging level:
    # logman.stream_level(logman.WARNING)
    # logman.file_level('INFO')
    # ### To change the stream logging layout:
    # logman.set_stream(compact=0.2, color_scheme='dim') # and other parameters
    # ### To change the logging file:
    # logman.set_file('example_experiment.log')

    test_with_gui = True

    # prepare folders and files:
    this_folder = os.path.dirname(os.path.abspath(__file__))
    config_file = os.path.join(this_folder, 'my_experiment.yml')
    from hyperion import parent_path
    # data_folder = os.path.join(parent_path, 'data')
    # if not os.path.isdir(data_folder):
    #     os.mkdir(data_folder)

    with MyExperiment() as e:
        e.load_config(config_file)
        e.load_instruments()

        if not test_with_gui:
            e.perform_measurement('Example Measurement A')

        else:
            ######### testing gui stuff

            from PyQt5.QtWidgets import QApplication
            from hyperion.view.base_guis import BaseMeasurementGui, ModifyMeasurement

            app = QApplication(sys.argv)
            q = BaseMeasurementGui(e, 'Example Measurement A')
            # q = ModifyMeasurement(e,'Measurement A')
            # q.show()

            ## Introduce corruption in actionlist for testing:
            # del(e.properties['Measurements']['Measurement A'][0]['Name'])
            # del (e.properties['Measurements']['Measurement A'][0])

            # q = BaseMeasurementGui(e, 'Example Measurement A')

            app.exec_()

    print('-----------------   DONE with the experiment   -----------------')
<|MERGE_RESOLUTION|>--- conflicted
+++ resolved
@@ -148,16 +148,6 @@
         # print('sweep_atto: ',actiondict['Name'])
         # print(actiondict['Name'], '   indices: ', self._nesting_indices, '  nest parents: ', self._nesting_parents)
         arr, unit = array_from_settings_dict(actiondict)
-<<<<<<< HEAD
-        # self.datman.dim_coord(actiondict, arr, meta={'units': str(unit), **actiondict})
-        # self.datman.meta(actiondict, actiondict)
-        # self.datman.meta(actiondict['Name'], units=str(unit))
-        for s in arr:
-            print(actiondict['axis'],' : ', s)
-            self.datman.dim_coord(actiondict, s, meta={'units': str(unit), **actiondict})
-            #store_coord()
-
-=======
         if actiondict['axis'] == 'y':
             # It is possible to define coordinates in one go, with an array
             self.datman.dim_coord(actiondict, arr, meta={'units': str(unit), **actiondict})
@@ -171,7 +161,6 @@
             if actiondict['axis']=='x':
                 print('---------------------')
             print(actiondict['axis'],' : ', s, unit)
->>>>>>> f0dcce36
             nesting()
             if self.pause_measurement(): return  # Use this line to check for stop and pause
         if self.break_measurement(): return  # Use this line to check for break
