--- conflicted
+++ resolved
@@ -202,10 +202,7 @@
             from hyperion.view.base_guis import AutoMeasurementGui
             q = AutoMeasurementGui(e, 'Automatic Measurement Example')
 
-<<<<<<< HEAD
-=======
-
->>>>>>> be93dafb
+
             # # With plotting
             # # (This is a bit "hacky" because this is intended to be done from the ExpGui object)
             # from gui.measurement_gui import MyMeasurementGuiWithPlotting
@@ -223,10 +220,7 @@
             #     plotting_dict[vis_name] = vis_cls(**plotargs)
             #
             # q = MyMeasurementGuiWithPlotting(e, 'Automatic Measurement Example', parent=None, output_guis=plotting_dict)
-<<<<<<< HEAD
-=======
             # q = MyMeasurementGuiWithPlotting(e, 'Automatic Measurement Example', parent=None, output_guis=plotting_dict)
->>>>>>> be93dafb
 
 
             # # Introduce corruption in actionlist for testing:
